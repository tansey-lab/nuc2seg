--- conflicted
+++ resolved
@@ -26,11 +26,7 @@
 
     if [ ! -f "${sopa_zarr}/.sopa_cache/patches_file_transcripts" ]; then
         sopa patchify transcripts \
-<<<<<<< HEAD
-            --patch-width-microns 400 \
-=======
             --patch-width-microns 300 \
->>>>>>> b75ebb9a
             --patch-overlap-microns 30 \
             --unassigned-value UNASSIGNED \
             --prior-shapes-key baysor_nuclear_prior \
