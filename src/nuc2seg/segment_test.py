from nuc2seg.segment import (
    greedy_expansion,
    flow_destination,
    greedy_cell_segmentation,
    raster_to_polygon,
    stitch_predictions,
    convert_segmentation_to_shapefile,
)
import numpy as np
import pytest
import torch
from blended_tiling import TilingModule
from nuc2seg.data import ModelPredictions, Nuc2SegDataset


def test_greedy_expansion_updates_pixel_with_distance_according_to_iter():
    pixel_labels_arr = np.array(
        [
            [0, -1, -1, 1],
        ]
    )

    flow_labels = np.array(
        [
            [0, -1, 1, 1],
        ]
    )

    flow_labels2 = np.array(
        [
            [0, -1, 1, 1],
        ]
    )

    start_xy = np.array([[0, 0], [0, 1], [0, 2], [0, 3]])

    foreground_mask = (pixel_labels_arr != 0)[start_xy[:, 0], start_xy[:, 1]]

    flow_xy = np.array(
        [
            [0, 1],
            [0, 2],
            [0, 3],
            [0, 3],
        ]
    )

    flow_xy2 = np.array(
        [
            [0, 1],
            [0, 2],
            [0, 3],
            [0, 3],
        ]
    )

    result = greedy_expansion(
        start_xy.copy(),
        pixel_labels_arr.copy(),
        flow_labels.copy(),
        flow_labels2.copy(),
        flow_xy.copy(),
        flow_xy2.copy(),
        foreground_mask.copy(),
        max_expansion_steps=1,
    )

    np.testing.assert_equal(result, np.array([[0, -1, 1, 1]]))

    result = greedy_expansion(
        start_xy.copy(),
        pixel_labels_arr.copy(),
        flow_labels.copy(),
        flow_labels2.copy(),
        flow_xy.copy(),
        flow_xy2.copy(),
        foreground_mask.copy(),
        max_expansion_steps=2,
    )

    np.testing.assert_equal(result, np.array([[0, 1, 1, 1]]))


def test_greedy_expansion_doesnt_update_pixel():
    pixel_labels_arr = np.array(
        [
            [0, -1, 1],
        ]
    )

    flow_labels = np.array(
        [
            [0, -1, 1],
        ]
    )

    flow_labels2 = np.array(
        [
            [0, -1, 1],
        ]
    )

    start_xy = np.array([[0, 0], [0, 1], [0, 2]])

    foreground_mask = (pixel_labels_arr != 0)[start_xy[:, 0], start_xy[:, 1]]

    flow_xy = np.array(
        [
            [0, 0],
            [0, 1],
            [0, 2],
        ]
    )

    flow_xy2 = np.array(
        [
            [0, 0],
            [0, 1],
            [0, 2],
        ]
    )

    result = greedy_expansion(
        start_xy,
        pixel_labels_arr.copy(),
        flow_labels,
        flow_labels2,
        flow_xy,
        flow_xy2,
        foreground_mask,
        max_expansion_steps=1,
    )

    np.testing.assert_equal(result, np.array([[0, -1, 1]]))


@pytest.mark.parametrize(
    "angle,expected_destination",
    [
        (-np.pi, [0, 1]),
        (-3 * np.pi / 4, [0, 0]),
        (-np.pi / 2, [1, 0]),
        (-np.pi / 4, [2, 0]),
        (0, [2, 1]),
        (np.pi / 4, [2, 2]),
        (np.pi / 2, [1, 2]),
        (3 * np.pi / 4, [0, 2]),
        (np.pi, [0, 1]),
    ],
)
def test_flow_destination(angle, expected_destination):
    start_xy = np.array([[1, 1]])

    angles = np.array([[0, 0, 0], [0, angle, 0], [0, 0, 0]])

    result = flow_destination(start_xy, angles, np.sqrt(2))

    np.testing.assert_equal(result, np.array([expected_destination]))


def test_greedy_cell_segmentation(mocker):
    mock_dataset = mocker.Mock()
    mock_dataset.labels = np.array(
        [
            [-1, -1, -1],
            [-1, -1, -1],
            [1, 1, 1],
        ]
    )
    mock_dataset.x_extent_pixels = 3
    mock_dataset.y_extent_pixels = 3

    mock_predictions = mocker.Mock()

    mock_predictions.angles = np.array(
        [
            [0, 0, 0],
            [0, 0, 0],
            [0, 0, 0],
        ]
    )

    mock_predictions.foreground = np.array(
        [
            [0.1, 0.99, 0.1],
            [0.1, 0.99, 0.1],
            [0.1, 0.99, 0.1],
        ]
    )

    result = greedy_cell_segmentation(
        mock_dataset, mock_predictions, foreground_threshold=0.5, max_expansion_steps=10
    )

    np.testing.assert_equal(
        result.segmentation,
        np.array(
            [
                [-1, -1, -1],
                [-1, 1, -1],
                [1, 1, 1],
            ]
        ),
    )


def test_raster_to_polygon():
    arr = np.array(
        [
            [0, 0, 0, 0],
            [0, 1, 1, 1],
            [0, 1, 1, 1],
        ]
    )

    result = raster_to_polygon(arr)

    assert result


def test_stitch_predictions():
    pred_result = torch.ones((9, 64, 64, 5))
    tiling_module = TilingModule(
        base_size=(128, 128),
        tile_size=(64, 64),
        tile_overlap=(0.25, 0.25),
    )

    output = stitch_predictions(results=pred_result, tiler=tiling_module)

    assert output.classes.shape == (3, 128, 128)
    assert output.angles.shape == (128, 128)
    assert output.foreground.shape == (128, 128)


def test_convert_segmentation_to_shapefile():
    classes = np.zeros((4, 64, 64))

<<<<<<< HEAD
    classes[10:20, 10:20, :] = np.array([0.9, 0.01, 0.01, 0.01])
    classes[30:40, 30:40, :] = np.array([0.01, 0.9, 0.01, 0.01])
    classes = classes.transpose((2, 0, 1))
=======
    classes[:, 10:20, 10:20] = np.array([0.9, 0.01, 0.01, 0.01])
    classes[:, 30:40, 30:40] = np.array([0.01, 0.9, 0.01, 0.01])
>>>>>>> aa461028

    predictions = ModelPredictions(
        angles=np.zeros((64, 64)),
        classes=classes,
        foreground=np.ones((64, 64)) * 0.5,
    )

    dataset = Nuc2SegDataset(
        labels=np.zeros((64, 64)),
        angles=np.zeros((64, 64)),
        classes=np.zeros((64, 64, 4)),
        transcripts=np.array([[0, 0, 0], [32, 32, 1], [35, 35, 2], [22, 22, 2]]),
        bbox=np.array([0, 0, 64, 64]),
        n_classes=3,
        n_genes=3,
        resolution=1,
    )

    segmentation = np.zeros((64, 64))

    segmentation[10:20, 10:20] = 1

    segmentation[30:40, 30:40] = 2

    gdf = convert_segmentation_to_shapefile(
        dataset=dataset, predictions=predictions, segmentation=segmentation
    )

    assert gdf.shape[0] == 2
    assert gdf.iloc[0].class_assignment == 0
    assert gdf.iloc[1].class_assignment == 1
    assert gdf.iloc[0].geometry.area > 80
    assert gdf.iloc[0].geometry.area <= 100
    assert gdf.iloc[1].geometry.area > 80
    assert gdf.iloc[1].geometry.area <= 100
    assert np.isclose(gdf.iloc[0].class_0_prob, 0.967741935483871)
    assert np.isclose(gdf.iloc[1].class_1_prob, 0.967741935483871)<|MERGE_RESOLUTION|>--- conflicted
+++ resolved
@@ -236,14 +236,9 @@
 def test_convert_segmentation_to_shapefile():
     classes = np.zeros((4, 64, 64))
 
-<<<<<<< HEAD
     classes[10:20, 10:20, :] = np.array([0.9, 0.01, 0.01, 0.01])
     classes[30:40, 30:40, :] = np.array([0.01, 0.9, 0.01, 0.01])
     classes = classes.transpose((2, 0, 1))
-=======
-    classes[:, 10:20, 10:20] = np.array([0.9, 0.01, 0.01, 0.01])
-    classes[:, 30:40, 30:40] = np.array([0.01, 0.9, 0.01, 0.01])
->>>>>>> aa461028
 
     predictions = ModelPredictions(
         angles=np.zeros((64, 64)),
